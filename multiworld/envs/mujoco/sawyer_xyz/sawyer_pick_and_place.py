from collections import OrderedDict
import numpy as np
from gym.spaces import Box, Dict

from multiworld.envs.env_util import get_stat_in_paths, \
    create_stats_ordered_dict, get_asset_full_path
from multiworld.core.multitask_env import MultitaskEnv
from multiworld.envs.mujoco.sawyer_xyz.base import SawyerXYZEnv
from multiworld.envs.mujoco.cameras import sawyer_pick_and_place_camera


class SawyerPickAndPlaceEnv(MultitaskEnv, SawyerXYZEnv):
    def __init__(
            self,
            obj_low=None,
            obj_high=None,

            reward_type='hand_and_obj_distance',
            indicator_threshold=0.06,

            obj_init_positions=((0, 0.6, 0.02),),
            random_init=False,

            fix_goal=False,
            fixed_goal=(0.15, 0.6, 0.055, -0.15, 0.6),
            goal_low=None,
            goal_high=None,
            reset_free=False,

            hide_goal_markers=False,
            hide_arm=False,
            oracle_reset_prob=0.0,
            presampled_goals=None,

            **kwargs
    ):
        self.quick_init(locals())
        MultitaskEnv.__init__(self)
        self.hide_arm = hide_arm
        SawyerXYZEnv.__init__(
            self,
            model_name=self.model_name,
            **kwargs
        )
        self.presampled_goals = presampled_goals
        if obj_low is None:
            obj_low = self.hand_low
        if obj_high is None:
            obj_high = self.hand_high
        self.obj_low = obj_low
        self.obj_high = obj_high
        if goal_low is None:
            goal_low = np.hstack((self.hand_low, obj_low))
        if goal_high is None:
            goal_high = np.hstack((self.hand_high, obj_high))

        self.reward_type = reward_type
        self.random_init = random_init
        self.indicator_threshold = indicator_threshold

        self.obj_init_z = obj_init_positions[0][2]
        self.obj_init_positions = np.array(obj_init_positions)
        self.last_obj_pos = self.obj_init_positions[0]

        self.fix_goal = fix_goal
        self.fixed_goal = np.array(fixed_goal)
        self._state_goal = None
        self.reset_free = reset_free
        self.oracle_reset_prob = oracle_reset_prob

        self.hide_goal_markers = hide_goal_markers

        self.action_space = Box(
            np.array([-1, -1, -1, -1]),
            np.array([1, 1, 1, 1]),
        )
        self.hand_and_obj_space = Box(
            np.hstack((self.hand_low, obj_low)),
            np.hstack((self.hand_high, obj_high)),
        )
        self.hand_space = Box(
            self.hand_low,
            self.hand_high,
        )
        self.gripper_and_hand_and_obj_space = Box(
            np.hstack(([0.0], self.hand_low, obj_low)),
            np.hstack(([0.04], self.hand_high, obj_high)),
        )

        self.observation_space = Dict([
            ('observation', self.gripper_and_hand_and_obj_space),
            ('desired_goal', self.hand_and_obj_space),
            ('achieved_goal', self.hand_and_obj_space),
            ('state_observation', self.gripper_and_hand_and_obj_space),
            ('state_desired_goal', self.hand_and_obj_space),
            ('state_achieved_goal', self.hand_and_obj_space),
            ('proprio_observation', self.hand_space),
            ('proprio_desired_goal', self.hand_space),
            ('proprio_achieved_goal', self.hand_space),
        ])
        self.hand_reset_pos = np.array([0, .6, .2])

    @property
    def model_name(self):
        if self.hide_arm:
            print('hiding')
            return get_asset_full_path('sawyer_xyz/sawyer_pick_and_place_hidden_arm.xml')
        print('not hiding')
        return get_asset_full_path('sawyer_xyz/sawyer_pick_and_place.xml')

    def mode(self, name):
        if name == 'test' or name == 'video_vae' or name == 'video_env':
            self.oracle_reset_prob = 0.0

    def viewer_setup(self):
        sawyer_pick_and_place_camera(self.viewer.cam)

    def step(self, action):
        self.set_xyz_action(action[:3])
        self.do_simulation(action[3:])
        new_obj_pos = self.get_obj_pos()
        if new_obj_pos[2] < .05:
            new_obj_pos[0:2] = np.clip(
                new_obj_pos[0:2],
                self.obj_low[0:2],
                self.obj_high[0:2]
            )
        self._set_obj_xyz(new_obj_pos)
        self.last_obj_pos = new_obj_pos.copy()
        # The marker seems to get reset every time you do a simulation
        self._set_goal_marker(self._state_goal)
        ob = self._get_obs()
        reward = self.compute_reward(action, ob)
        info = self._get_info()
        done = False
        return ob, reward, done, info

    def _get_obs(self):
        e = self.get_endeff_pos()
        b = self.get_obj_pos()
        gripper = self.get_gripper_pos()
        flat_obs = np.concatenate((e, b))
        flat_obs_with_gripper = np.concatenate((gripper, e, b))
        hand_goal = self._state_goal[:3]

        return dict(
            observation=flat_obs_with_gripper,
            desired_goal=self._state_goal,
            achieved_goal=flat_obs,
            state_observation=flat_obs_with_gripper,
            state_desired_goal=self._state_goal,
            state_achieved_goal=flat_obs,
            proprio_observation=e,
            proprio_achieved_goal=e,
            proprio_desired_goal=hand_goal,
        )

    def _get_info(self):
        hand_goal = self._state_goal[:3]
        obj_goal = self._state_goal[3:]
        hand_distance = np.linalg.norm(hand_goal - self.get_endeff_pos())
        obj_distance = np.linalg.norm(obj_goal - self.get_obj_pos())
        touch_distance = np.linalg.norm(
            self.get_endeff_pos() - self.get_obj_pos()
        )
        return dict(
            hand_distance=hand_distance,
            obj_distance=obj_distance,
            hand_and_obj_distance=hand_distance+obj_distance,
            touch_distance=touch_distance,
            hand_success=float(hand_distance < self.indicator_threshold),
            obj_success=float(obj_distance < self.indicator_threshold),
            hand_and_obj_success=float(
                hand_distance+obj_distance < self.indicator_threshold
            ),
            touch_success=float(touch_distance < self.indicator_threshold),
        )

    def get_obj_pos(self):
        return self.data.get_body_xpos('obj').copy()

    def _set_goal_marker(self, goal):
        """
        This should be use ONLY for visualization. Use self._state_goal for
        logging, learning, etc.
        """
        self.data.site_xpos[self.model.site_name2id('hand-goal-site')] = (
            goal[:3]
        )
        self.data.site_xpos[self.model.site_name2id('obj-goal-site')] = (
            goal[3:]
        )
        if self.hide_goal_markers:
            self.data.site_xpos[self.model.site_name2id('hand-goal-site'), 2] = (
                -1000
            )
            self.data.site_xpos[self.model.site_name2id('obj-goal-site'), 2] = (
                -1000
            )

    def _set_obj_xyz(self, pos):
        qpos = self.data.qpos.flat.copy()
        qvel = self.data.qvel.flat.copy()
        qpos[8:11] = pos.copy()
        qvel[8:15] = 0
        self.set_state(qpos, qvel)

    def reset_model(self):
        self._state_goal = self.sample_goal()['state_desired_goal']
        self._reset_hand()
<<<<<<< HEAD
        self._set_goal_marker(self._state_goal)
        if self.reset_free:
            self._set_obj_xyz(self.last_obj_pos)
            return self._get_obs()

        if self.random_init:
            goal = np.random.uniform(
                self.hand_and_obj_space.low[3:],
                self.hand_and_obj_space.high[3:],
                size=(1, self.hand_and_obj_space.low.size - 3),
            )
            goal[:, 2] = self.obj_init_z
            self._set_obj_xyz(goal)
        else:
            obj_idx = np.random.choice(len(self.obj_init_positions))
            self._set_obj_xyz(self.obj_init_positions[obj_idx])

        if self.oracle_reset_prob > np.random.random():
            self.set_to_goal(self.sample_goal(), set_goal=False)

=======
        self.set_goal(self.sample_goal())
        self._set_obj_xyz(self.obj_init_pos)
>>>>>>> c7d7f435
        return self._get_obs()

    def _reset_hand(self):
        for _ in range(10):
            self.data.set_mocap_pos('mocap', self.hand_reset_pos)
            self.data.set_mocap_quat('mocap', np.array([1, 0, 1, 0]))
            self.do_simulation(None, self.frame_skip)

    # def _reset_hand(self):
        # for _ in range(10):
            # self.data.set_mocap_pos('mocap', np.array([0, 0.5, 0.02]))
            # self.data.set_mocap_quat('mocap', np.array([1, 0, 1, 0]))
            # self.do_simulation(None, self.frame_skip)

    def put_obj_in_hand(self):
        new_obj_pos = self.data.get_site_xpos('endeffector')
        new_obj_pos[1] -= 0.02
        new_obj_pos[2] += 0.03
        self.do_simulation(-1)
        self._set_obj_xyz(new_obj_pos)
        self.do_simulation(1)

    def set_to_goal(self, goal, set_goal=False):
        state_goal = goal['state_desired_goal']
        hand_goal = state_goal[:3]
        for _ in range(30):
            self.data.set_mocap_pos('mocap', hand_goal)
            self.data.set_mocap_quat('mocap', np.array([1, 0, 1, 0]))
            self.do_simulation(np.array([-1]))
        error = self.data.get_site_xpos('endeffector') - hand_goal
        corrected_obj_pos = state_goal[3:] + error
        corrected_obj_pos[2] = max(corrected_obj_pos[2], self.obj_init_z)
        self._set_obj_xyz(corrected_obj_pos)
        if corrected_obj_pos[2] > .03:
            action = np.array(1)
        else:
            action = np.array(1 - 2 * np.random.choice(2))

        for _ in range(10):
            self.do_simulation(action)
        self.sim.forward()
        if set_goal:
            self._state_goal = self._get_obs()['state_achieved_goal']

    """
    Multitask functions
    """
    def get_goal(self):
        return {
            'desired_goal': self._state_goal,
            'state_desired_goal': self._state_goal,
        }

<<<<<<< HEAD
    def sample_goals(self, batch_size, p_obj_in_hand=0.8):
        if self.presampled_goals is not None:
            goals = self.presampled_goals[
                np.random.choice(len(self.presampled_goals), batch_size)
            ]
            return {
                'desired_goal': goals,
                'state_desired_goal': goals,
            }

=======
    def set_goal(self, goal):
        self._state_goal = goal['state_desired_goal']
        self._set_goal_marker(self._state_goal)

    def sample_goals(self, batch_size, p_obj_in_hand=0.5):
>>>>>>> c7d7f435
        if self.fix_goal:
            goals = np.repeat(
                self.fixed_goal.copy()[None],
                batch_size,
                0
            )
        else:
            goals = np.random.uniform(
                self.hand_and_obj_space.low,
                self.hand_and_obj_space.high,
                size=(batch_size, self.hand_and_obj_space.low.size),
            )
        num_objs_in_hand = int(batch_size * p_obj_in_hand)
        if batch_size == 1:
            num_objs_in_hand = int(np.random.random() < p_obj_in_hand)
        # Put object in hand
        goals[:num_objs_in_hand, 3:] = goals[:num_objs_in_hand, :3].copy()
        goals[:num_objs_in_hand, 4] -= 0.01
        goals[:num_objs_in_hand, 5] += 0.01

        # Put object one the table (not floating)
        goals[num_objs_in_hand:, 5] = self.obj_init_z
        return {
            'desired_goal': goals,
            'state_desired_goal': goals,
        }

    def compute_rewards(self, actions, obs):
        achieved_goals = obs['state_achieved_goal']
        desired_goals = obs['state_desired_goal']
        hand_pos = achieved_goals[:, :3]
        obj_pos = achieved_goals[:, 3:]
        hand_goals = desired_goals[:, :3]
        obj_goals = desired_goals[:, 3:]

        hand_distances = np.linalg.norm(hand_goals - hand_pos, axis=1)
        obj_distances = np.linalg.norm(obj_goals - obj_pos, axis=1)
        hand_and_obj_distances = hand_distances + obj_distances
        touch_distances = np.linalg.norm(hand_pos - obj_pos, axis=1)
        touch_and_obj_distances = touch_distances + obj_distances

        if self.reward_type == 'hand_distance':
            r = -hand_distances
        elif self.reward_type == 'hand_success':
            r = -(hand_distances < self.indicator_threshold).astype(float)
        elif self.reward_type == 'obj_distance':
            r = -obj_distances
        elif self.reward_type == 'obj_success':
            r = -(obj_distances < self.indicator_threshold).astype(float)
        elif self.reward_type == 'hand_and_obj_distance':
            r = -hand_and_obj_distances
        elif self.reward_type == 'touch_and_obj_distance':
            r = -touch_and_obj_distances
        elif self.reward_type == 'hand_and_obj_success':
            r = -(
                hand_and_obj_distances < self.indicator_threshold
            ).astype(float)
        elif self.reward_type == 'touch_distance':
            r = -touch_distances
        elif self.reward_type == 'touch_success':
            r = -(touch_distances < self.indicator_threshold).astype(float)
        else:
            raise NotImplementedError("Invalid/no reward type.")
        return r

    def get_diagnostics(self, paths, prefix=''):
        statistics = OrderedDict()
        for stat_name in [
            'obj_distance',
            'hand_and_obj_distance',
            'touch_distance',
            'hand_success',
            'obj_success',
            'hand_and_obj_success',
            'touch_success',
            'hand_distance',
        ]:
            stat_name = stat_name
            stat = get_stat_in_paths(paths, 'env_infos', stat_name)
            statistics.update(create_stats_ordered_dict(
                '%s%s' % (prefix, stat_name),
                stat,
                always_show_all_stats=True,
            ))
            statistics.update(create_stats_ordered_dict(
                'Final %s%s' % (prefix, stat_name),
                [s[-1] for s in stat],
                always_show_all_stats=True,
            ))
        return statistics

    def get_env_state(self):
        base_state = super().get_env_state()
        goal = self._state_goal.copy()
        return base_state, goal

    def set_env_state(self, state):
        base_state, goal = state
        super().set_env_state(base_state)
        self._state_goal = goal
        self._set_goal_marker(goal)

class SawyerPickAndPlaceEnvYZ(SawyerPickAndPlaceEnv):

    def __init__(
        self,
        x_axis=0.0,
        *args,
        **kwargs
    ):
        self.quick_init(locals())
        super().__init__(*args, **kwargs)
        self.x_axis = x_axis
        pos_arrays = [
            self.hand_and_obj_space.low[:3],
            self.hand_and_obj_space.low[3:],
            self.hand_and_obj_space.high[:3],
            self.hand_and_obj_space.high[3:],

            self.gripper_and_hand_and_obj_space.low[1:4],
            self.gripper_and_hand_and_obj_space.low[4:],
            self.gripper_and_hand_and_obj_space.high[1:4],
            self.gripper_and_hand_and_obj_space.high[4:],

            self.hand_space.high[:3],
            self.hand_space.low[:3],
        ]
        for pos in pos_arrays:
            pos[0] = x_axis

        self.action_space = Box(
            np.array([-1, -1, -1]),
            np.array([1, 1, 1]),
        )
        self.hand_reset_pos = np.array([x_axis, .6, .2])

    def convert_2d_action(self, action):
        cur_x_pos = self.get_endeff_pos()[0]
        adjust_x = self.x_axis - cur_x_pos
        return np.r_[adjust_x, action]

    def step(self, action):
        new_obj_pos = self.data.get_site_xpos('obj')
        new_obj_pos[0] = self.x_axis
        self._set_obj_xyz(new_obj_pos)
        action = self.convert_2d_action(action)
        return super().step(action)

    def set_to_goal(self, goal, set_goal=False):
        super().set_to_goal(goal, set_goal=set_goal)
        obj_pos = self.get_obj_pos()
        obj_pos[0] = self.x_axis
        self._set_obj_xyz(obj_pos)
        if set_goal:
            self._state_goal = self._get_obs()['state_achieved_goal']
<|MERGE_RESOLUTION|>--- conflicted
+++ resolved
@@ -206,9 +206,7 @@
         self.set_state(qpos, qvel)
 
     def reset_model(self):
-        self._state_goal = self.sample_goal()['state_desired_goal']
         self._reset_hand()
-<<<<<<< HEAD
         self._set_goal_marker(self._state_goal)
         if self.reset_free:
             self._set_obj_xyz(self.last_obj_pos)
@@ -227,12 +225,10 @@
             self._set_obj_xyz(self.obj_init_positions[obj_idx])
 
         if self.oracle_reset_prob > np.random.random():
-            self.set_to_goal(self.sample_goal(), set_goal=False)
-
-=======
+            self.set_to_goal(self.sample_goal())
+
         self.set_goal(self.sample_goal())
         self._set_obj_xyz(self.obj_init_pos)
->>>>>>> c7d7f435
         return self._get_obs()
 
     def _reset_hand(self):
@@ -255,7 +251,7 @@
         self._set_obj_xyz(new_obj_pos)
         self.do_simulation(1)
 
-    def set_to_goal(self, goal, set_goal=False):
+    def set_to_goal(self, goal):
         state_goal = goal['state_desired_goal']
         hand_goal = state_goal[:3]
         for _ in range(30):
@@ -274,8 +270,6 @@
         for _ in range(10):
             self.do_simulation(action)
         self.sim.forward()
-        if set_goal:
-            self._state_goal = self._get_obs()['state_achieved_goal']
 
     """
     Multitask functions
@@ -286,24 +280,11 @@
             'state_desired_goal': self._state_goal,
         }
 
-<<<<<<< HEAD
-    def sample_goals(self, batch_size, p_obj_in_hand=0.8):
-        if self.presampled_goals is not None:
-            goals = self.presampled_goals[
-                np.random.choice(len(self.presampled_goals), batch_size)
-            ]
-            return {
-                'desired_goal': goals,
-                'state_desired_goal': goals,
-            }
-
-=======
     def set_goal(self, goal):
         self._state_goal = goal['state_desired_goal']
         self._set_goal_marker(self._state_goal)
 
     def sample_goals(self, batch_size, p_obj_in_hand=0.5):
->>>>>>> c7d7f435
         if self.fix_goal:
             goals = np.repeat(
                 self.fixed_goal.copy()[None],
@@ -452,10 +433,16 @@
         action = self.convert_2d_action(action)
         return super().step(action)
 
-    def set_to_goal(self, goal, set_goal=False):
-        super().set_to_goal(goal, set_goal=set_goal)
+    def set_to_goal(self, goal):
+        super().set_to_goal(goal)
         obj_pos = self.get_obj_pos()
         obj_pos[0] = self.x_axis
         self._set_obj_xyz(obj_pos)
-        if set_goal:
-            self._state_goal = self._get_obs()['state_achieved_goal']
+
+
+def generate_env_goals(image_env, num_goals):
+
+    for _ in range(num_goals):
+        goal = self.sample_goal()
+        env.set_to_goal(goal)
+        corrected_goal = self._get_obs()['state_achieved_goal']
