<?xml version="1.0" encoding="utf-8"?>
<mujoco model="sawyer">
   <include file="door_config.xml"></include>
    <worldbody>
<<<<<<< HEAD
        <!--<camera pos="0 0 3.2" name="topview" />-->
        <!-- <light directional="true" cutoff="40" exponent="10" diffuse=".4 .4 .4" specular=".7 .7 .7" pos="0 0 1.5" dir="0 0 -1"/> -->

        <include file="sawyer_xyz_base_door.xml"></include>
        <!--<geom name="tableTop" type="plane" pos="0 0.6 0" size="1. 0.4 0.5" rgba=".6 .6 .5 1" contype="1" conaffinity="1" />-->
        <!--<geom name="tableTop2" type="plane" pos="0.6 0 0" size="0.4 0.4 0.5" rgba=".6 .6 .5 1" contype="1" conaffinity="1" />-->
        <!--<geom name="tableTop3" type="plane" pos="-0.6 0 0" size="0.4 0.4 0.5" rgba=".6 .6 .5 1" contype="1" conaffinity="1" />-->

        <body name="door" pos="0 0.725 -.025">
            <!--quat="0.70711 0 0 0.70711">-->
                <joint name="doorjoint" pos=".21 0 0" axis="0 0 1"
                       type="hinge" limited="true" range="-1.0472 0" damping="0.1" armature="0" />
                <geom type="box" pos="0 0 0" size="0.2 0.01 0.2"
=======
        <include file="sawyer_xyz_base.xml"></include>

        <body name="door" pos="0.1 0.65 0.1">
                <joint name="doorjoint" pos="-.21 0 0" axis="0 0 1"
                       type="hinge" limited="true" range="-1.5708 0" damping="0.1" armature="0" />
                <geom type="box" pos="0 0 0" size="0.2 0.01 0.1"
>>>>>>> 4a6a1d70
                      rgba=".1 .1 .9 1" contype="2" conaffinity="2" />
                <!--front, parallel to door-->
                <geom type="box" pos="-.05 -0.06 0.05" size="0.1085 0.01 0.01" rgba="0 0 0 1" contype="2" conaffinity="2" />
                <!--front-->
                <geom type="box" pos="0.05 -0.03 0.05" size="0.01 0.03 0.01" rgba="0 0 0 1" contype="2" conaffinity="2"/>
                <geom type="box" pos="-0.15 -0.03 0.05" size="0.01 0.03 0.01" rgba="0 0 0 1" contype="2" conaffinity="2"/>
        </body>
    </worldbody>

    <actuator>
        <motor joint="right_j0" ctrlrange="-100.0 100.0" ctrllimited="false"/>
        <motor joint="right_j1" ctrlrange="-100.0 100.0" ctrllimited="false"/>
        <motor joint="right_j2" ctrlrange="-100.0 100.0" ctrllimited="false"/>
        <motor joint="right_j3" ctrlrange="-100.0 100.0" ctrllimited="false"/>
        <motor joint="right_j4" ctrlrange="-100.0 100.0" ctrllimited="false"/>
        <motor joint="right_j5" ctrlrange="-100.0 100.0" ctrllimited="false"/>
        <motor joint="right_j6" ctrlrange="-100.0 100.0" ctrllimited="false"/>
    </actuator>

</mujoco><|MERGE_RESOLUTION|>--- conflicted
+++ resolved
@@ -2,28 +2,11 @@
 <mujoco model="sawyer">
    <include file="door_config.xml"></include>
     <worldbody>
-<<<<<<< HEAD
-        <!--<camera pos="0 0 3.2" name="topview" />-->
-        <!-- <light directional="true" cutoff="40" exponent="10" diffuse=".4 .4 .4" specular=".7 .7 .7" pos="0 0 1.5" dir="0 0 -1"/> -->
-
         <include file="sawyer_xyz_base_door.xml"></include>
-        <!--<geom name="tableTop" type="plane" pos="0 0.6 0" size="1. 0.4 0.5" rgba=".6 .6 .5 1" contype="1" conaffinity="1" />-->
-        <!--<geom name="tableTop2" type="plane" pos="0.6 0 0" size="0.4 0.4 0.5" rgba=".6 .6 .5 1" contype="1" conaffinity="1" />-->
-        <!--<geom name="tableTop3" type="plane" pos="-0.6 0 0" size="0.4 0.4 0.5" rgba=".6 .6 .5 1" contype="1" conaffinity="1" />-->
-
         <body name="door" pos="0 0.725 -.025">
-            <!--quat="0.70711 0 0 0.70711">-->
                 <joint name="doorjoint" pos=".21 0 0" axis="0 0 1"
                        type="hinge" limited="true" range="-1.0472 0" damping="0.1" armature="0" />
                 <geom type="box" pos="0 0 0" size="0.2 0.01 0.2"
-=======
-        <include file="sawyer_xyz_base.xml"></include>
-
-        <body name="door" pos="0.1 0.65 0.1">
-                <joint name="doorjoint" pos="-.21 0 0" axis="0 0 1"
-                       type="hinge" limited="true" range="-1.5708 0" damping="0.1" armature="0" />
-                <geom type="box" pos="0 0 0" size="0.2 0.01 0.1"
->>>>>>> 4a6a1d70
                       rgba=".1 .1 .9 1" contype="2" conaffinity="2" />
                 <!--front, parallel to door-->
                 <geom type="box" pos="-.05 -0.06 0.05" size="0.1085 0.01 0.01" rgba="0 0 0 1" contype="2" conaffinity="2" />
@@ -41,6 +24,7 @@
         <motor joint="right_j4" ctrlrange="-100.0 100.0" ctrllimited="false"/>
         <motor joint="right_j5" ctrlrange="-100.0 100.0" ctrllimited="false"/>
         <motor joint="right_j6" ctrlrange="-100.0 100.0" ctrllimited="false"/>
+        <motor gear="100" joint="rc_close" name="slide"/>
     </actuator>
 
 </mujoco>